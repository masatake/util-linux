/*
 * SPDX-License-Identifier: GPL-2.0-or-later
 *
 * lsns(8) - list system namespaces
 *
 * Copyright (C) 2015 Karel Zak <kzak@redhat.com>
 *
 * This program is free software; you can redistribute it and/or modify
 * it under the terms of the GNU General Public License as published by
 * the Free Software Foundation; either version 2 of the License, or
 * (at your option) any later version.
 */
#include <stdio.h>
#include <string.h>
#include <getopt.h>
#include <stdlib.h>
#include <assert.h>
#include <dirent.h>
#include <unistd.h>
#include <sys/stat.h>
#include <sys/types.h>
#include <libsmartcols.h>
#include <libmount.h>
# include <stdbool.h>

#ifdef HAVE_LINUX_NET_NAMESPACE_H
# include <sys/socket.h>
# include <linux/netlink.h>
# include <linux/rtnetlink.h>
# include <linux/net_namespace.h>
# include <linux/sockios.h>
#endif

#ifdef HAVE_LINUX_NSFS_H
# include <linux/nsfs.h>
# if defined(NS_GET_NSTYPE) && defined(NS_GET_OWNER_UID)
#  define USE_NS_GET_API	1
# endif
#endif

#include "pathnames.h"
#include "nls.h"
#include "xalloc.h"
#include "c.h"
#include "cctype.h"
#include "widechar.h"
#include "list.h"
#include "closestream.h"
#include "optutils.h"
#include "procfs.h"
#include "strutils.h"
#include "namespace.h"
#include "idcache.h"
#include "fileutils.h"
#include "column-list-table.h"
#include "pidfd-utils.h"

#include "debug.h"

static UL_DEBUG_DEFINE_MASK(lsns);
UL_DEBUG_DEFINE_MASKNAMES(lsns) = UL_DEBUG_EMPTY_MASKNAMES;

#define LSNS_DEBUG_INIT		(1 << 1)
#define LSNS_DEBUG_PROC		(1 << 2)
#define LSNS_DEBUG_NS		(1 << 3)
#define LSNS_DEBUG_FILTER	(1 << 4)
#define LSNS_DEBUG_ALL		0xFFFF

#define LSNS_NETNS_UNUSABLE -2

#define DBG(m, x)       __UL_DBG(lsns, LSNS_DEBUG_, m, x)
#define ON_DBG(m, x)    __UL_DBG_CALL(lsns, LSNS_DEBUG_, m, x)

#define lsns_ioctl(fildes, request, ...) __extension__ ({ \
	int ret = ioctl(fildes, request, ##__VA_ARGS__); \
	if (ret == -1 && (errno == ENOTTY || errno == ENOSYS))	\
		warnx("Unsupported ioctl %s", #request); \
	ret; })

#define UL_DEBUG_CURRENT_MASK	UL_DEBUG_MASK(lsns)
#include "debugobj.h"

#define EXIT_UNSUPPORTED_IOCTL 2

static struct idcache *uid_cache = NULL;

/* column IDs */
enum {
	COL_NS = 0,
	COL_TYPE,
	COL_PATH,
	COL_NPROCS,
	COL_PID,
	COL_PPID,
	COL_COMMAND,
	COL_UID,
	COL_USER,
	COL_NETNSID,
	COL_NSFS,
	COL_PNS,		/* parent namespace */
	COL_ONS,		/* owner namespace */
};

/* column names */
struct colinfo {
	const char *name; /* header */
	double	   whint; /* width hint (N < 1 is in percent of termwidth) */
	int	   flags; /* SCOLS_FL_* */
	const char *help;
	int        json_type;
};

/* columns descriptions */
static const struct colinfo infos[] = {
	[COL_NS]      = { "NS",     10, SCOLS_FL_RIGHT, N_("namespace identifier (inode number)"), SCOLS_JSON_NUMBER },
	[COL_TYPE]    = { "TYPE",    5, 0, N_("kind of namespace") },
	[COL_PATH]    = { "PATH",    0, 0, N_("path to the namespace")},
	[COL_NPROCS]  = { "NPROCS",  5, SCOLS_FL_RIGHT, N_("number of processes in the namespace"), SCOLS_JSON_NUMBER },
	[COL_PID]     = { "PID",     5, SCOLS_FL_RIGHT, N_("lowest PID in the namespace"), SCOLS_JSON_NUMBER },
	[COL_PPID]    = { "PPID",    5, SCOLS_FL_RIGHT, N_("PPID of the PID"), SCOLS_JSON_NUMBER },
	[COL_COMMAND] = { "COMMAND", 0, SCOLS_FL_TRUNC, N_("command line of the PID")},
	[COL_UID]     = { "UID",     0, SCOLS_FL_RIGHT, N_("UID of the PID"), SCOLS_JSON_NUMBER},
	[COL_USER]    = { "USER",    0, 0, N_("username of the PID")},
	[COL_NETNSID] = { "NETNSID", 0, SCOLS_FL_RIGHT, N_("namespace ID as used by network subsystem")},
	[COL_NSFS]    = { "NSFS",    0, SCOLS_FL_WRAP, N_("nsfs mountpoint (usually used network subsystem)")},
	[COL_PNS]     = { "PNS",   10, SCOLS_FL_RIGHT, N_("parent namespace identifier (inode number)"), SCOLS_JSON_NUMBER },
	[COL_ONS]     = { "ONS",   10, SCOLS_FL_RIGHT, N_("owner namespace identifier (inode number)"), SCOLS_JSON_NUMBER },
};

static int columns[ARRAY_SIZE(infos) * 2];
static size_t ncolumns;

enum lsns_type {
	LSNS_TYPE_UNKNOWN = -1,
	LSNS_TYPE_MNT,
	LSNS_TYPE_NET,
	LSNS_TYPE_PID,
	LSNS_TYPE_UTS,
	LSNS_TYPE_IPC,
	LSNS_TYPE_USER,
	LSNS_TYPE_CGROUP,
	LSNS_TYPE_TIME
};

static const char *const ns_names[] = {
	/* Don't add LSNS_TYPE_UNKNOWN here.
	 * ARRAY_SIZE(ns_names) in struct lsns_process may not work.*/
	[LSNS_TYPE_MNT] = "mnt",
	[LSNS_TYPE_NET] = "net",
	[LSNS_TYPE_PID] = "pid",
	[LSNS_TYPE_UTS] = "uts",
	[LSNS_TYPE_IPC] = "ipc",
	[LSNS_TYPE_USER] = "user",
	[LSNS_TYPE_CGROUP] = "cgroup",
	[LSNS_TYPE_TIME] = "time"
};

enum {
      RELA_PARENT,
      RELA_OWNER,
      MAX_RELA
};

struct lsns_namespace {
	ino_t id;
	enum lsns_type type;
	int nprocs;
	int netnsid;
	ino_t related_id[MAX_RELA];

	struct lsns_process *proc;

	struct lsns_namespace *related_ns[MAX_RELA];
	struct libscols_line *ns_outline;
	uid_t uid_fallback;	/* refer this member if `proc' is NULL. */

	struct list_head namespaces;	/* lsns->processes member */
	struct list_head processes;	/* head of lsns_process *siblings */
};

struct lsns_process {
	pid_t pid;		/* process PID */
	pid_t ppid;		/* parent's PID */
	pid_t tpid;		/* thread group */
	char state;
	uid_t uid;

	ino_t            ns_ids[ARRAY_SIZE(ns_names)];
	ino_t            ns_pids[ARRAY_SIZE(ns_names)];
	ino_t            ns_oids[ARRAY_SIZE(ns_names)];

	struct list_head ns_siblings[ARRAY_SIZE(ns_names)];

	struct list_head processes;	/* list of processes */

	struct libscols_line *outline;
	struct lsns_process *parent;

	int netnsid;
};


enum {
      LSNS_TREE_NONE,
      LSNS_TREE_PROCESS,
      LSNS_TREE_OWNER,
      LSNS_TREE_PARENT,
};

struct lsns {
	struct list_head processes;
	struct list_head namespaces;

	pid_t	fltr_pid;	/* filter out by PID */
	ino_t	fltr_ns;	/* filter out by namespace */
	int	fltr_types[ARRAY_SIZE(ns_names)];
	int	fltr_ntypes;

	unsigned int raw	: 1,
		     json	: 1,
		     tree	: 2,
		     persist	: 1,
		     no_trunc	: 1,
		     no_headings: 1,
		     no_wrap    : 1;

	dev_t nsfs_dev;

	struct libmnt_table *tab;
	struct libscols_filter *filter;
};

struct netnsid_cache {
	ino_t ino;
	int   id;
	struct list_head netnsids;
};

/* "userdata" used by callback for libsmartcols filter */
struct filler_data {
	struct lsns *ls;
	struct lsns_namespace *ns;
	struct lsns_process *proc;
};

static struct list_head netnsids_cache;

static int netlink_fd = -1;

static void lsns_init_debug(void)
{
	__UL_INIT_DEBUG_FROM_ENV(lsns, LSNS_DEBUG_, 0, LSNS_DEBUG);
}

static enum lsns_type ns_name2type(const char *name)
{
	size_t i;

	for (i = 0; i < ARRAY_SIZE(ns_names); i++) {
		if (strcmp(ns_names[i], name) == 0)
			return i;
	}
	return LSNS_TYPE_UNKNOWN;
}

static int column_name_to_id(const char *name, size_t namesz)
{
	size_t i;

	assert(name);

	for (i = 0; i < ARRAY_SIZE(infos); i++) {
		const char *cn = infos[i].name;

		if (!c_strncasecmp(name, cn, namesz) && !*(cn + namesz))
			return i;
	}
	warnx(_("unknown column: %s"), name);
	return -1;
}

static inline const char *column_id_to_name(int id)
{
	assert(id >= 0);
	assert(id < (int) ARRAY_SIZE(infos));

	return infos[ id ].name;
}

static int has_column(int id)
{
	size_t i;

	for (i = 0; i < ncolumns; i++) {
		if (columns[i] == id)
			return 1;
	}
	return 0;
}

static inline int get_column_id(int num)
{
	assert(num >= 0);
	assert((size_t) num < ncolumns);
	assert(columns[num] < (int) ARRAY_SIZE(infos));

	return columns[num];
}

static inline const struct colinfo *get_column_info(unsigned num)
{
	return &infos[ get_column_id(num) ];
}


#ifdef USE_NS_GET_API
static struct lsns_namespace *add_namespace_for_nsfd(struct lsns *ls, int fd, ino_t ino);


/* Get the inode number for the parent namespace of the namespace `fd' specifies.
 * If `pfd' is non-null, the file descriptor opening the parent namespace.*/
static int get_parent_ns_ino(int fd, enum lsns_type lsns_type, ino_t *pino, int *pfd)
{
	struct stat st;
	int my_fd;

	if (pfd == NULL)
		pfd = &my_fd;

	*pino = 0;
	*pfd = -1;

	if (lsns_type == LSNS_TYPE_PID || lsns_type == LSNS_TYPE_USER) {
		if ((*pfd = lsns_ioctl(fd, NS_GET_PARENT)) < 0) {
			if (errno == EPERM
			    /* On the test platforms, "build (qemu-user, s390x)" and
			     * "build (qemu-user, riscv64)", the ioctl reported ENOSYS.
			     */
			    || errno == ENOSYS)
				return 0;
			return -errno;
		}
		if (fstat(*pfd, &st) < 0) {
			close(*pfd);
			*pfd = -1;
			return -errno;
		}
		*pino = st.st_ino;
	}

	if (pfd == &my_fd && *pfd >= 0)
		close(*pfd);
	return 0;
}

/* Get the inode number for the owner (user) namespace of the namespace `fd' specifies.
 * If `pfd' is non-null, the file descriptor opening the user namespace.*/
static int get_owner_ns_ino(int fd, ino_t *oino, int *ofd)
{
	struct stat st;
	int my_fd;

	if (ofd == NULL)
		ofd = &my_fd;

	*oino = 0;
	*ofd = -1;

	if ((*ofd = lsns_ioctl(fd, NS_GET_USERNS)) < 0) {
		if (errno == EPERM
		    /* On the test platforms, "build (qemu-user, s390x)" and
		     * "build (qemu-user, riscv64)", the ioctl reported ENOSYS.
		     */
		    || errno == ENOSYS)
			return 0;
		return -errno;
	}
	if (fstat(*ofd, &st) < 0) {
		close(*ofd);
		*ofd = -1;
		return -errno;
	}
	*oino = st.st_ino;

	if (ofd == &my_fd)
		close(*ofd);
	return 0;
}
#endif

static int get_ns_inos(struct path_cxt *pc, const char *nsname, ino_t *ino, ino_t *pino, ino_t *oino)
{
	struct stat st;

	*ino = 0;
	if (ul_path_statf(pc, &st, 0, "ns/%s", nsname) != 0)
		return -errno;
	*ino = st.st_ino;

	*pino = 0;
	*oino = 0;

#ifdef USE_NS_GET_API
	int r;
	enum lsns_type lsns_type;
	int fd = ul_path_openf(pc, 0, "ns/%s", nsname);
	if (fd < 0)
		return -errno;
	lsns_type = ns_name2type(nsname);

	r = get_parent_ns_ino(fd, lsns_type, pino, NULL);
	if (r == 0)
		r = get_owner_ns_ino(fd, oino, NULL);
	close(fd);
	return r;
#endif
	return 0;
}

static int parse_proc_stat(char *line, pid_t *pid, char *state, pid_t *ppid)
{
	char *p;
	int rc;

	p = strrchr(line, ')');
	if (p == NULL ||
	    sscanf(line, "%d (", pid) != 1 ||
	    sscanf(p, ") %c %d*[^\n]", state, ppid) != 2) {
		rc = -EINVAL;
		goto error;
	}
	rc = 0;

error:
	return rc;
}

static struct lsns_namespace *get_namespace(struct lsns *ls, ino_t ino)
{
	struct list_head *p;

	list_for_each(p, &ls->namespaces) {
		struct lsns_namespace *ns = list_entry(p, struct lsns_namespace, namespaces);

		if (ns->id == ino)
			return ns;
	}
	return NULL;
}


#ifdef HAVE_LINUX_NET_NAMESPACE_H
static int netnsid_cache_find(ino_t netino, int *netnsid)
{
	struct list_head *p;

	list_for_each(p, &netnsids_cache) {
		struct netnsid_cache *e = list_entry(p,
						     struct netnsid_cache,
						     netnsids);
		if (e->ino == netino) {
			*netnsid = e->id;
			return 1;
		}
	}

	return 0;
}

static void netnsid_cache_add(ino_t netino, int netnsid)
{
	struct netnsid_cache *e;

	e = xcalloc(1, sizeof(*e));
	e->ino = netino;
	e->id  = netnsid;
	INIT_LIST_HEAD(&e->netnsids);
	list_add(&e->netnsids, &netnsids_cache);
}

static int get_netnsid_via_netlink_send_request(int target_fd)
{
	unsigned char req[NLMSG_SPACE(sizeof(struct rtgenmsg))
			  + RTA_SPACE(sizeof(int32_t))];

	struct nlmsghdr *nlh = (struct nlmsghdr *)req;
	struct rtgenmsg *rt = NLMSG_DATA(req);
	struct rtattr *rta = (struct rtattr *)
		(req + NLMSG_SPACE(sizeof(struct rtgenmsg)));
	int32_t *fd = RTA_DATA(rta);

	nlh->nlmsg_len = sizeof(req);
	nlh->nlmsg_flags = NLM_F_REQUEST;
	nlh->nlmsg_type = RTM_GETNSID;
	rt->rtgen_family = AF_UNSPEC;
	rta->rta_type = NETNSA_FD;
	rta->rta_len = RTA_SPACE(sizeof(int32_t));
	*fd = target_fd;

	if (send(netlink_fd, req, sizeof(req), 0) < 0)
		return -1;
	return 0;
}

static int get_netnsid_via_netlink_recv_response(int *netnsid)
{
	unsigned char res[NLMSG_SPACE(sizeof(struct rtgenmsg))
			  + ((RTA_SPACE(sizeof(int32_t))
			      < RTA_SPACE(sizeof(struct nlmsgerr)))
			     ? RTA_SPACE(sizeof(struct nlmsgerr))
			     : RTA_SPACE(sizeof(int32_t)))];
	int rtalen;
	ssize_t reslen;

	struct nlmsghdr *nlh;
	struct rtattr *rta;

	reslen = recv(netlink_fd, res, sizeof(res), 0);
	if (reslen < 0)
		return -1;

	nlh = (struct nlmsghdr *)res;
	if (!(NLMSG_OK(nlh, (size_t)reslen)
	      && nlh->nlmsg_type == RTM_NEWNSID))
		return -1;

	rtalen = NLMSG_PAYLOAD(nlh, sizeof(struct rtgenmsg));
	rta = (struct rtattr *)(res + NLMSG_SPACE(sizeof(struct rtgenmsg)));
	if (!(RTA_OK(rta, rtalen)
	      && rta->rta_type == NETNSA_NSID))
		return -1;

	*netnsid = *(int *)RTA_DATA(rta);

	return 0;
}

static int get_netnsid_via_netlink(int target_fd)
{
	int netnsid;

	if (netlink_fd < 0)
		return LSNS_NETNS_UNUSABLE;

	if (get_netnsid_via_netlink_send_request(target_fd) < 0)
		return LSNS_NETNS_UNUSABLE;

	netnsid = LSNS_NETNS_UNUSABLE;
	if (get_netnsid_via_netlink_recv_response(&netnsid) < 0)
		return LSNS_NETNS_UNUSABLE;

	return netnsid;
}

static int get_netnsid_for_pc_via_netlink(struct path_cxt *pc, const char *path)
{
	int netnsid;
	int target_fd;

	if (netlink_fd < 0)
		return LSNS_NETNS_UNUSABLE;

	target_fd = ul_path_open(pc, O_RDONLY, path);
	if (target_fd < 0)
		return LSNS_NETNS_UNUSABLE;

	netnsid = get_netnsid_via_netlink(target_fd);

	close(target_fd);
	return netnsid;
}

static int get_netnsid_for_pc(struct path_cxt *pc, ino_t netino)
{
	int netnsid;

	if (!netnsid_cache_find(netino, &netnsid)) {
		netnsid = get_netnsid_for_pc_via_netlink(pc, "ns/net");
		netnsid_cache_add(netino, netnsid);
	}

	return netnsid;
}

static void add_namespace_from_sock(struct lsns *ls, pid_t pid, uint64_t fd)
{
	int pidfd, sk, nsfd;
	struct stat sb;

	/* This is additional/extra information, ignoring failures. */
	pidfd = pidfd_open(pid, 0);
	if (pidfd < 0)
		return;

	sk = pidfd_getfd(pidfd, (int)fd, 0);
	if (sk < 0)
		goto out_pidfd;

	nsfd = ioctl(sk, SIOCGSKNS);
	if (nsfd < 0)
		goto out_sk;

	if (fstat(nsfd, &sb) < 0)
		goto out_nsfd;

	if (get_namespace(ls, sb.st_ino))
		goto out_nsfd;

#ifdef USE_NS_GET_API
	add_namespace_for_nsfd(ls, nsfd, sb.st_ino);
#endif

out_nsfd:
	close(nsfd);
out_sk:
	close(sk);
out_pidfd:
	close(pidfd);
}
#else
static int get_netnsid_for_pc(struct path_cxt *pc __attribute__((__unused__)),
			      ino_t netino __attribute__((__unused__)))
{
	return LSNS_NETNS_UNUSABLE;
}

static void add_namespace_from_sock(struct lsns *ls __attribute__((__unused__)),
				    pid_t pid __attribute__((__unused__)),
				    uint64_t fd __attribute__((__unused__)))
{
}
#endif /* HAVE_LINUX_NET_NAMESPACE_H */

/* Read namespaces open(2)ed explicitly by the process specified by `pc'. */
static void read_opened_namespaces(struct lsns *ls, struct path_cxt *pc, pid_t pid)
{
	DIR *sub = NULL;
	struct dirent *d = NULL;

	while (ul_path_next_dirent(pc, &sub, "fd", &d) == 0) {
		uint64_t num;
		struct stat st;

		if (ul_strtou64(d->d_name, &num, 10) != 0)	/* only numbers */
			continue;

		if (ul_path_statf(pc, &st, 0, "fd/%ju", (uintmax_t) num))
			continue;

		if (st.st_dev == ls->nsfs_dev) {
			if (get_namespace(ls, st.st_ino))
				continue;
#ifdef USE_NS_GET_API
			int fd = ul_path_openf(pc, O_RDONLY, "fd/%ju", (uintmax_t) num);
			if (fd >= 0) {
				add_namespace_for_nsfd(ls, fd, st.st_ino);
				close(fd);
			}
#endif
		} else if ((st.st_mode & S_IFMT) == S_IFSOCK) {
			add_namespace_from_sock(ls, pid, num);
		}
	}
}

static int read_process(struct lsns *ls, struct path_cxt *pc)
{
	struct lsns_process *p = NULL;
	int rc = 0;
	char buf[BUFSIZ];
	size_t i;

	p = xcalloc(1, sizeof(*p));
	p->netnsid = LSNS_NETNS_UNUSABLE;

	if (procfs_process_get_uid(pc, &p->uid) == 0)
		add_uid(uid_cache, p->uid);

	if ((rc = procfs_process_get_stat(pc, buf, sizeof(buf))) < 0) {
		DBG(PROC, ul_debug("failed in procfs_process_get_stat() (rc: %d)", rc));
		goto done;
	}
	if ((rc = parse_proc_stat(buf, &p->pid, &p->state, &p->ppid)) < 0) {
		DBG(PROC, ul_debug("failed in parse_proc_stat() (rc: %d)", rc));
		goto done;
	}
	rc = 0;

	for (i = 0; i < ARRAY_SIZE(p->ns_ids); i++) {
		INIT_LIST_HEAD(&p->ns_siblings[i]);

		if (!ls->fltr_types[i])
			continue;

		rc = get_ns_inos(pc, ns_names[i], &p->ns_ids[i],
				 &p->ns_pids[i], &p->ns_oids[i]);
		if (rc && rc != -EACCES && rc != -ENOENT && rc != ESRCH) {
			DBG(PROC, ul_debug("failed in get_ns_inos (rc: %d)", rc));
			goto done;
		}
		if (p->ns_ids[i] && i == LSNS_TYPE_NET)
			p->netnsid = get_netnsid_for_pc(pc, p->ns_ids[i]);
		rc = 0;
	}

	INIT_LIST_HEAD(&p->processes);

	DBG(PROC, ul_debugobj(p, "new pid=%d", p->pid));
	list_add_tail(&p->processes, &ls->processes);

	read_opened_namespaces(ls, pc, p->pid);
done:
	if (rc)
		free(p);
	return rc;
}

static int read_processes(struct lsns *ls)
{
	DIR *dir;
	struct dirent *d;
	int rc = 0;
	struct path_cxt *pc;

	DBG(PROC, ul_debug("opening /proc"));

	dir = opendir(_PATH_PROC);
	if (!dir)
		return -errno;

	pc = ul_new_path(NULL);
	if (!pc)
		err(EXIT_FAILURE, _("failed to alloc procfs handler"));

	while ((d = xreaddir(dir))) {
		pid_t pid = 0;

		if (procfs_dirent_get_pid(d, &pid) != 0)
			continue;

		DBG(PROC, ul_debug("reading %d", (int) pid));
		rc = procfs_process_init_path(pc, pid);
		if (rc < 0) {
			DBG(PROC, ul_debug("failed in initializing path_cxt for /proc/%d (rc: %d)", (int) pid, rc));
			/* This failure is acceptable. If a process ($pid) owning
			 * a namespace is gone while running this lsns process,
			 * procfs_process_init_path(pc, $pid) may fail.
			 *
			 * We must reset this `rc' here. If this `d' is the last
			 * dentry in `dir', this read_processes() invocation
			 * returns this `rc'. In the caller context, the
			 * non-zero value returned from read_processes() makes
			 * lsns prints nothing. We should avoid the behavior. */
			rc = 0;
			continue;
		}

		rc = read_process(ls, pc);
		if (rc && rc != -EACCES && rc != -ENOENT && rc != ESRCH) {
			DBG(PROC, ul_debug("failed in read_process() (pid: %d, rc: %d)", (int) pid, rc));
			break;
		}
		rc = 0;
	}

	ul_unref_path(pc);

	DBG(PROC, ul_debug("closing /proc"));
	closedir(dir);
	return rc;
}

static int namespace_has_process(struct lsns_namespace *ns, pid_t pid)
{
	struct list_head *p;

	list_for_each(p, &ns->processes) {
		struct lsns_process *proc = list_entry(p, struct lsns_process, ns_siblings[ns->type]);

		if (proc->pid == pid)
			return 1;
	}
	return 0;
}

static struct lsns_namespace *add_namespace(struct lsns *ls, enum lsns_type type, ino_t ino,
					    ino_t parent_ino, ino_t owner_ino, int netnsid)
{
	struct lsns_namespace *ns = xcalloc(1, sizeof(*ns));

	if (!ns)
		return NULL;

	DBG(NS, ul_debugobj(ns, "new %s[%ju]", ns_names[type], (uintmax_t)ino));

	INIT_LIST_HEAD(&ns->processes);
	INIT_LIST_HEAD(&ns->namespaces);

	ns->type = type;
	ns->id = ino;
	ns->related_id[RELA_PARENT] = parent_ino;
	ns->related_id[RELA_OWNER] = owner_ino;
	ns->netnsid = netnsid;

	list_add_tail(&ns->namespaces, &ls->namespaces);
	return ns;
}

static int add_process_to_namespace(struct lsns *ls, struct lsns_namespace *ns, struct lsns_process *proc)
{
	struct list_head *p;

	DBG(NS, ul_debugobj(ns, "add process [%p] pid=%d to %s[%ju]",
		proc, proc->pid, ns_names[ns->type], (uintmax_t)ns->id));

	list_for_each(p, &ls->processes) {
		struct lsns_process *xproc = list_entry(p, struct lsns_process, processes);

		if (xproc->pid == proc->ppid)		/* my parent */
			proc->parent = xproc;
		else if (xproc->ppid == proc->pid)	/* my child */
			xproc->parent = proc;
	}

	list_add_tail(&proc->ns_siblings[ns->type], &ns->processes);
	ns->nprocs++;

	if (!ns->proc || ns->proc->pid > proc->pid)
		ns->proc = proc;

	return 0;
}

static int cmp_namespaces(struct list_head *a, struct list_head *b,
			  __attribute__((__unused__)) void *data)
{
	struct lsns_namespace *xa = list_entry(a, struct lsns_namespace, namespaces),
			      *xb = list_entry(b, struct lsns_namespace, namespaces);

	return cmp_numbers(xa->id, xb->id);
}

static int netnsid_xasputs(char **str, int netnsid)
{
	if (netnsid >= 0)
		return xasprintf(str, "%d", netnsid);
#ifdef NETNSA_NSID_NOT_ASSIGNED
	if (netnsid == NETNSA_NSID_NOT_ASSIGNED)
		return xasprintf(str, "%s", "unassigned");
#endif
	return 0;
}

#ifdef USE_NS_GET_API
static enum lsns_type clone_type_to_lsns_type(int clone_type)
{
	switch (clone_type) {
	case CLONE_NEWNS:
		return LSNS_TYPE_MNT;
	case CLONE_NEWCGROUP:
		return LSNS_TYPE_CGROUP;
	case CLONE_NEWUTS:
		return LSNS_TYPE_UTS;
	case CLONE_NEWIPC:
		return LSNS_TYPE_IPC;
	case CLONE_NEWUSER:
		return LSNS_TYPE_USER;
	case CLONE_NEWPID:
		return LSNS_TYPE_PID;
	case CLONE_NEWNET:
		return LSNS_TYPE_NET;
#ifdef CLONE_NEWTIME
	case CLONE_NEWTIME:
		return LSNS_TYPE_TIME;
#endif
	default:
		return LSNS_TYPE_UNKNOWN;
	}
}

static struct lsns_namespace *add_namespace_for_nsfd(struct lsns *ls, int fd, ino_t ino)
{
	int fd_owner = -1, fd_parent = -1;
	ino_t ino_owner = 0, ino_parent = 0;
	struct lsns_namespace *ns;
	int clone_type;
	enum lsns_type lsns_type;
	int netnsid;

	clone_type = lsns_ioctl(fd, NS_GET_NSTYPE);
	if (clone_type < 0)
		return NULL;
	lsns_type = clone_type_to_lsns_type(clone_type);
	if (lsns_type < 0 || ls->fltr_types[lsns_type] == 0)
		return NULL;

	get_parent_ns_ino(fd, lsns_type, &ino_parent, &fd_parent);
	get_owner_ns_ino(fd, &ino_owner, &fd_owner);

	if (lsns_type == LSNS_TYPE_NET) {
		if (!netnsid_cache_find(ino, &netnsid)) {
			netnsid = get_netnsid_via_netlink(fd);
			netnsid_cache_add(ino, netnsid);
		}
	} else
		netnsid = LSNS_NETNS_UNUSABLE;

	ns = add_namespace(ls, lsns_type, ino, ino_parent, ino_owner, netnsid);
	lsns_ioctl(fd, NS_GET_OWNER_UID, &ns->uid_fallback);
	add_uid(uid_cache, ns->uid_fallback);

	if ((lsns_type == LSNS_TYPE_USER || lsns_type == LSNS_TYPE_PID)
	    && ino_parent != ino && ino_parent != 0) {
		ns->related_ns[RELA_PARENT] = get_namespace(ls, ino_parent);
		if (!ns->related_ns[RELA_PARENT]) {
			ns->related_ns[RELA_PARENT] = add_namespace_for_nsfd(ls, fd_parent, ino_parent);
			if (ino_parent == ino_owner)
				ns->related_ns[RELA_OWNER] = ns->related_ns[RELA_PARENT];
		}
	}

	if (ns->related_ns[RELA_OWNER] == NULL && ino_owner != 0) {
		ns->related_ns[RELA_OWNER] = get_namespace(ls, ino_owner);
		if (!ns->related_ns[RELA_OWNER])
			ns->related_ns[RELA_OWNER] = add_namespace_for_nsfd(ls, fd_owner, ino_owner);
	}

	if (fd_owner >= 0)
		close(fd_owner);
	if (fd_parent >= 0)
		close(fd_parent);

	return ns;
}

/* read namespace that cannot be access directly. */
static void read_ghost_namespaces(struct lsns *ls, struct lsns_namespace *orphan, int rela)
{
	char buf[BUFSIZ];
	int fd_orphan, fd_missing;
	ino_t ino;
	int r;

	if (!orphan->proc)
		return;

	orphan->related_ns[rela] = get_namespace(ls, orphan->related_id[rela]);
	if (orphan->related_ns[rela])
		return;

	snprintf(buf, sizeof(buf), "/proc/%d/ns/%s", orphan->proc->pid, ns_names[orphan->type]);
	fd_orphan = open(buf, O_RDONLY);
	if (fd_orphan < 0)
		return;

	r = (rela == RELA_PARENT)
		? get_parent_ns_ino(fd_orphan, orphan->type, &ino, &fd_missing)
		: get_owner_ns_ino(fd_orphan, &ino, &fd_missing);
	close(fd_orphan);
	if (fd_missing < 0 || r < 0)
		return;
	if (ino != orphan->related_id[rela]) {
		close(fd_missing);
		return;
	}

	orphan->related_ns[rela] = add_namespace_for_nsfd(ls, fd_missing, orphan->related_id[rela]);
	close(fd_missing);
}

static void connect_namespaces(struct lsns *ls)
{
	struct list_head *p;
	struct lsns_namespace *orphan[2] = {NULL, NULL};
	int rela;

	list_for_each(p, &ls->namespaces) {
		struct lsns_namespace *ns = list_entry(p, struct lsns_namespace, namespaces);
		struct list_head *pp;
		list_for_each(pp, &ls->namespaces) {
			struct lsns_namespace *pns = list_entry(pp, struct lsns_namespace, namespaces);
			if (ns->type == LSNS_TYPE_USER
			    || ns->type == LSNS_TYPE_PID) {
				if (ns->related_id[RELA_PARENT] == pns->id)
					ns->related_ns[RELA_PARENT] = pns;
				if (ns->related_id[RELA_OWNER] == pns->id)
					ns->related_ns[RELA_OWNER] = pns;
				if (ns->related_ns[RELA_PARENT] && ns->related_ns[RELA_OWNER])
					break;
			} else {
				if (ns->related_id[RELA_OWNER] == pns->id) {
					ns->related_ns[RELA_OWNER] = pns;
					break;
				}
			}
		}

		/* lsns scans /proc/[0-9]+ for finding namespaces.
		 * So if a namespace has no process, lsns cannot
		 * find it. Here we call it a missing namespace.
		 *
		 * If the id for a related namesspce is known but
		 * namespace for the id is not found, there must
		 * be orphan namespaces. A missing namespace is an
		 * owner or a parent of the orphan namespace.
		 */
		for (rela = 0; rela < MAX_RELA; rela++) {
			if (ns->related_id[rela] != 0
			    && ns->related_ns[rela] == NULL) {
				ns->related_ns[rela] = orphan[rela];
				orphan[rela] = ns;
			}
		}
	}

	for (rela = 0; rela < MAX_RELA; rela++) {
		while (orphan[rela]) {
			struct lsns_namespace *current = orphan[rela];
			orphan[rela] = orphan[rela]->related_ns[rela];
			current->related_ns[rela] = NULL;
			read_ghost_namespaces(ls, current, rela);
		}
	}
}

/* Read namespaces bind-mount'ed to the filesystem tree. */
static int read_persistent_namespaces(struct lsns *ls)
{
	struct libmnt_iter *itr = mnt_new_iter(MNT_ITER_FORWARD);
	struct libmnt_fs *fs = NULL;

	while (mnt_table_next_fs(ls->tab, itr, &fs) == 0) {
		const char *root;
		char *p, *end = NULL;
		ino_t ino;
		int fd;

		if (!mnt_fs_match_fstype(fs, "nsfs"))
			continue;
		root = mnt_fs_get_root(fs);
		if (!root || !(p = strchr(root, '[')))
			continue;

		errno = 0;
		ino = strtoumax(++p, &end, 10);
		if (!end || *end != ']' || errno != 0)
			continue;
		if (get_namespace(ls, ino))
			continue;
		if (!mnt_fs_get_target(fs))
			continue;
		fd = open(mnt_fs_get_target(fs), O_RDONLY);
		if (fd < 0)
			continue;

		add_namespace_for_nsfd(ls, fd, ino);
		close(fd);
	}

	mnt_free_iter(itr);
	return 0;
}

#endif /* USE_NS_GET_API */

/* Read namespaces assigned to processes. */
static int read_assigned_namespaces(struct lsns *ls)
{
	struct list_head *p;

	DBG(NS, ul_debug("reading namespace"));

	list_for_each(p, &ls->processes) {
		size_t i;
		struct lsns_namespace *ns;
		struct lsns_process *proc = list_entry(p, struct lsns_process, processes);

		for (i = 0; i < ARRAY_SIZE(proc->ns_ids); i++) {
			if (proc->ns_ids[i] == 0)
				continue;
			if (!(ns = get_namespace(ls, proc->ns_ids[i]))) {
				int netnsid = (i == LSNS_TYPE_NET)
					? proc->netnsid
					: LSNS_NETNS_UNUSABLE;
				ns = add_namespace(ls, i, proc->ns_ids[i],
						   proc->ns_pids[i], proc->ns_oids[i],
						   netnsid);
				if (!ns)
					return -ENOMEM;
			}
			add_process_to_namespace(ls, ns, proc);
		}
	}
	return 0;
}

static int read_namespaces(struct lsns *ls)
{
	int r;

	r = read_assigned_namespaces(ls);
	if (r < 0)
		return r;

#ifdef USE_NS_GET_API
	read_persistent_namespaces(ls);

	if (ls->tree == LSNS_TREE_OWNER || ls->tree == LSNS_TREE_PARENT)
		connect_namespaces(ls);
#endif
	list_sort(&ls->namespaces, cmp_namespaces, NULL);

	return 0;
}

static int is_nsfs_root(struct libmnt_fs *fs, void *data)
{
	if (!mnt_fs_match_fstype(fs, "nsfs") || !mnt_fs_get_root(fs))
		return 0;

	return (strcmp(mnt_fs_get_root(fs), (char *)data) == 0);
}

static int is_path_included(const char *path_set, const char *elt,
			      const char sep)
{
	size_t elt_len;
	size_t path_set_len;
	char *tmp;


	tmp = strstr(path_set, elt);
	if (!tmp)
		return 0;

	elt_len = strlen(elt);
	path_set_len = strlen(path_set);

	/* path_set includes only elt or
	 * path_set includes elt as the first element.
	 */
	if (tmp == path_set
	    && ((path_set_len == elt_len)
		|| (path_set[elt_len] == sep)))
		return 1;

	/* path_set includes elt at the middle
	 * or as the last element.
	 */
	if ((*(tmp - 1) == sep)
	    && ((*(tmp + elt_len) == sep)
		|| (*(tmp + elt_len) == '\0')))
		return 1;

	return 0;
}

static int nsfs_xasputs(char **str,
			struct lsns_namespace *ns,
			struct libmnt_table *tab,
			char sep)
{
	struct libmnt_iter *itr = mnt_new_iter(MNT_ITER_FORWARD);
	char *expected_root;
	struct libmnt_fs *fs = NULL;

	xasprintf(&expected_root, "%s:[%ju]", ns_names[ns->type], (uintmax_t)ns->id);
	*str = NULL;

	while (mnt_table_find_next_fs(tab, itr, is_nsfs_root,
				      expected_root, &fs) == 0) {

		const char *tgt = mnt_fs_get_target(fs);

		if(!tgt)
			continue;

		if (!*str)
			xasprintf(str, "%s", tgt);
		else if (!is_path_included(*str, tgt, sep)) {
			char *tmp = NULL;

			xasprintf(&tmp, "%s%c%s", *str, sep, tgt);
			free(*str);
			*str = tmp;
		}
	}
	free(expected_root);
	mnt_free_iter(itr);

	return 1;
}

static void fill_column(struct lsns *ls,
			struct lsns_namespace *ns,
			struct lsns_process *proc,
			struct libscols_line *line,
			size_t column_index)
{
	char *str = NULL;

	switch (get_column_id(column_index)) {
	case COL_NS:
		xasprintf(&str, "%ju", (uintmax_t)ns->id);
		break;
	case COL_PID:
		if (proc)
			xasprintf(&str, "%d", (int) proc->pid);
		break;
	case COL_PPID:
		if (proc)
			xasprintf(&str, "%d", (int) proc->ppid);
		break;
	case COL_TYPE:
		xasprintf(&str, "%s", ns_names[ns->type]);
		break;
	case COL_NPROCS:
		xasprintf(&str, "%d", ns->nprocs);
		break;
	case COL_COMMAND:
		if (!proc)
			break;
		str = pid_get_cmdline(proc->pid);
		if (!str)
			str = pid_get_cmdname(proc->pid);
		break;
	case COL_PATH:
		if (!proc)
			break;
		xasprintf(&str, "/proc/%d/ns/%s", (int) proc->pid, ns_names[ns->type]);
		break;
	case COL_UID:
		xasprintf(&str, "%d", proc? (int) proc->uid: (int) ns->uid_fallback);
		break;
	case COL_USER:
		xasprintf(&str, "%s", get_id(uid_cache, proc? proc->uid: ns->uid_fallback)->name);
		break;
	case COL_NETNSID:
		if (ns->type == LSNS_TYPE_NET)
			netnsid_xasputs(&str, ns->netnsid);
		break;
	case COL_NSFS:
		nsfs_xasputs(&str, ns, ls->tab, ls->no_wrap ? ',' : '\n');
		break;
	case COL_PNS:
		xasprintf(&str, "%ju", (uintmax_t)ns->related_id[RELA_PARENT]);
		break;
	case COL_ONS:
		xasprintf(&str, "%ju", (uintmax_t)ns->related_id[RELA_OWNER]);
		break;
	default:
		break;
	}

	if (str && scols_line_refer_data(line, column_index, str) != 0)
		err_oom();
}


static int filter_filler_cb(
		 struct libscols_filter *filter __attribute__((__unused__)),
		 struct libscols_line *line,
		 size_t column_index,
		 void *userdata)
{
	struct filler_data *fid = (struct filler_data *) userdata;

	fill_column(fid->ls, fid->ns, fid->proc, line, column_index);
	return 0;
}

static void add_scols_line(struct lsns *ls, struct libscols_table *table,
			   struct lsns_namespace *ns, struct lsns_process *proc)
{
	size_t i;
	struct libscols_line *line;

	assert(ns);
	assert(table);

	line = scols_table_new_line(table,
			(ls->tree == LSNS_TREE_PROCESS && proc) && proc->parent ? proc->parent->outline:
			(ls->tree == LSNS_TREE_PARENT)  && ns->related_ns[RELA_PARENT] ? ns->related_ns[RELA_PARENT]->ns_outline:
			(ls->tree == LSNS_TREE_OWNER)   && ns->related_ns[RELA_OWNER]  ? ns->related_ns[RELA_OWNER]->ns_outline:
			NULL);
	if (!line) {
		warn(_("failed to add line to output"));
		return;
	}

	if (ls->filter) {
		int status = 0;
		struct filler_data fid = {
			.ls = ls,
			.ns = ns,
			.proc = proc,
		};

		scols_filter_set_filler_cb(ls->filter,
				filter_filler_cb, (void *) &fid);

		if (scols_line_apply_filter(line, ls->filter, &status))
			err(EXIT_FAILURE, _("failed to apply filter"));
		if (status == 0) {
			struct libscols_line *x = scols_line_get_parent(line);

			if (x)
				scols_line_remove_child(x, line);

			scols_table_remove_line(table, line);
			return;
		}
	}

	for (i = 0; i < ncolumns; i++) {
		if (scols_line_is_filled(line, i))
			continue;
		fill_column(ls, ns, proc, line, i);
	}

	if (ls->tree == LSNS_TREE_OWNER || ls->tree == LSNS_TREE_PARENT)
		ns->ns_outline = line;
	else if (proc)
		proc->outline = line;
}

static struct libscols_table *init_scols_table(struct lsns *ls)
{
	struct libscols_table *tab;
	size_t i;

	tab = scols_new_table();
	if (!tab) {
		warn(_("failed to initialize output table"));
		return NULL;
	}

	scols_table_enable_raw(tab, ls->raw);
	scols_table_enable_json(tab, ls->json);
	scols_table_enable_noheadings(tab, ls->no_headings);

	if (ls->json)
		scols_table_set_name(tab, "namespaces");

	for (i = 0; i < ncolumns; i++) {
		const struct colinfo *col = get_column_info(i);
		int flags = col->flags;
		struct libscols_column *cl;

		if (ls->no_trunc)
		       flags &= ~SCOLS_FL_TRUNC;
		if (ls->tree == LSNS_TREE_PROCESS && get_column_id(i) == COL_COMMAND)
			flags |= SCOLS_FL_TREE;
		if (ls->no_wrap)
			flags &= ~SCOLS_FL_WRAP;
		if ((ls->tree == LSNS_TREE_OWNER || ls->tree == LSNS_TREE_PARENT)
		    && get_column_id(i) == COL_NS) {
			flags |= SCOLS_FL_TREE;
			flags &= ~SCOLS_FL_RIGHT;
		}

		cl = scols_table_new_column(tab, col->name, col->whint, flags);
		if (cl == NULL) {
			warnx(_("failed to initialize output column"));
			goto err;
		}
		if (ls->json || ls->filter)
			scols_column_set_json_type(cl, col->json_type);

		if (!ls->no_wrap && get_column_id(i) == COL_NSFS) {
			scols_column_set_wrapfunc(cl,
						  scols_wrapnl_chunksize,
						  scols_wrapnl_nextchunk,
						  NULL);
			scols_column_set_safechars(cl, "\n");
		}
	}

	return tab;
err:
	scols_unref_table(tab);
	return NULL;
}

static void show_namespace(struct lsns *ls, struct libscols_table *tab,
			   struct lsns_namespace *ns, struct lsns_process *proc)
{
	/*
	 * create a tree from owner->owned and/or parent->child relation
	 */
	if (ls->tree == LSNS_TREE_OWNER
	    && ns->related_ns[RELA_OWNER]
	    && !ns->related_ns[RELA_OWNER]->ns_outline)
		show_namespace(ls, tab, ns->related_ns[RELA_OWNER], ns->related_ns[RELA_OWNER]->proc);
	else if (ls->tree == LSNS_TREE_PARENT) {
		if (ns->related_ns[RELA_PARENT]) {
			if (!ns->related_ns[RELA_PARENT]->ns_outline)
				show_namespace(ls, tab, ns->related_ns[RELA_PARENT], ns->related_ns[RELA_PARENT]->proc);
		}
		else if (ns->related_ns[RELA_OWNER] && !ns->related_ns[RELA_OWNER]->ns_outline)
			show_namespace(ls, tab, ns->related_ns[RELA_OWNER], ns->related_ns[RELA_OWNER]->proc);
	}

	add_scols_line(ls, tab, ns, proc);
}

static inline void add_column(int id)
{
	if (ncolumns >= ARRAY_SIZE(columns))
		errx(EXIT_FAILURE, _("too many columns specified, "
				     "the limit is %zu columns"),
				ARRAY_SIZE(columns) - 1);
	columns[ ncolumns++ ] =  id;
}

static void init_scols_filter(struct libscols_table *tb, struct libscols_filter *f)
{
	struct libscols_iter *itr;
	const char *name = NULL;
	int nerrs = 0;

	itr = scols_new_iter(SCOLS_ITER_FORWARD);
	if (!itr)
		err(EXIT_FAILURE, _("failed to allocate iterator"));

	while (scols_filter_next_holder(f, itr, &name, 0) == 0) {
		struct libscols_column *col = scols_table_get_column_by_name(tb, name);
		int id = column_name_to_id(name, strlen(name));
		const struct colinfo *ci = id >= 0 ? &infos[id] : NULL;

		if (!ci) {
			nerrs++;
			continue;	/* report all unknown columns */
		}
		if (!col) {
			add_column(id);
			col = scols_table_new_column(tb, ci->name,
						     ci->whint, SCOLS_FL_HIDDEN);
			if (!col)
				err(EXIT_FAILURE,_("failed to allocate output column"));

			scols_column_set_json_type(col, ci->json_type);
		}

		scols_filter_assign_column(f, itr, name, col);
	}

	scols_free_iter(itr);

	if (!nerrs)
		return;

	errx(EXIT_FAILURE, _("failed to initialize filter"));
}

static int show_namespaces(struct lsns *ls)
{
	struct libscols_table *tab;
	struct list_head *p;
	int rc = 0;

	tab = init_scols_table(ls);
	if (!tab)
		return -ENOMEM;

	init_scols_filter(tab, ls->filter);

	list_for_each(p, &ls->namespaces) {
		struct lsns_namespace *ns = list_entry(p, struct lsns_namespace, namespaces);

		if (ls->fltr_pid != 0 && !namespace_has_process(ns, ls->fltr_pid))
			continue;
		if (ls->persist && ns->nprocs != 0)
			continue;

		if (!ns->ns_outline)
			show_namespace(ls, tab, ns, ns->proc);
	}

	scols_print_table(tab);
	scols_unref_table(tab);
	return rc;
}

static void show_process(struct lsns *ls, struct libscols_table *tab,
			 struct lsns_process *proc, struct lsns_namespace *ns)
{
	/*
	 * create a tree from parent->child relation, but only if the parent is
	 * within the same namespace
	 */
	if (ls->tree == LSNS_TREE_PROCESS
	    && proc->parent
	    && !proc->parent->outline
	    && proc->parent->ns_ids[ns->type] == proc->ns_ids[ns->type])
		show_process(ls, tab, proc->parent, ns);

	add_scols_line(ls, tab, ns, proc);
}


static int show_namespace_processes(struct lsns *ls, struct lsns_namespace *ns)
{
	struct libscols_table *tab;
	struct list_head *p;

	tab = init_scols_table(ls);
	if (!tab)
		return -ENOMEM;

	list_for_each(p, &ns->processes) {
		struct lsns_process *proc = list_entry(p, struct lsns_process, ns_siblings[ns->type]);

		if (!proc->outline)
			show_process(ls, tab, proc, ns);
	}


	scols_print_table(tab);
	scols_unref_table(tab);
	return 0;
}

static void free_lsns_process(struct lsns_process *lsns_p)
{
	free(lsns_p);
}

static void free_netnsid_caches(struct netnsid_cache *cache)
{
	free(cache);
}

static void free_lsns_namespace(struct lsns_namespace *lsns_n)
{
	free(lsns_n);
}

static void free_all(struct lsns *ls)
{
	list_free(&ls->processes, struct lsns_process, processes, free_lsns_process);
	list_free(&netnsids_cache, struct netnsid_cache, netnsids, free_netnsid_caches);
	list_free(&ls->namespaces, struct lsns_namespace, namespaces, free_lsns_namespace);
}

static struct libscols_filter *new_filter(const char *query)
{
	struct libscols_filter *f;

	f = scols_new_filter(NULL);
	if (!f)
		err(EXIT_FAILURE, _("failed to allocate filter"));
	if (query && scols_filter_parse_string(f, query) != 0)
		errx(EXIT_FAILURE, _("failed to parse \"%s\": %s"), query,
				scols_filter_get_errmsg(f));
	return f;
}

static void __attribute__((__noreturn__)) usage(void)
{
	FILE *out = stdout;

	fputs(USAGE_HEADER, out);

	fprintf(out,
		_(" %s [options] [<namespace>]\n"), program_invocation_short_name);

	fputs(USAGE_SEPARATOR, out);
	fputs(_("List system namespaces.\n"), out);

	fputs(USAGE_OPTIONS, out);
	fputs(_(" -J, --json             use JSON output format\n"), out);
	fputs(_(" -l, --list             use list format output\n"), out);
	fputs(_(" -n, --noheadings       don't print headings\n"), out);
	fputs(_(" -o, --output <list>    define which output columns to use\n"), out);
	fputs(_("     --output-all       output all columns\n"), out);
	fputs(_(" -P, --persistent       namespaces without processes\n"), out);
	fputs(_(" -p, --task <pid>       print process namespaces\n"), out);
	fputs(_(" -Q, --filter <expr>    apply display filter\n"), out);
	fputs(_(" -r, --raw              use the raw output format\n"), out);
	fputs(_(" -u, --notruncate       don't truncate text in columns\n"), out);
	fputs(_(" -W, --nowrap           don't use multi-line representation\n"), out);
	fputs(_(" -t, --type <name>      namespace type (mnt, net, ipc, user, pid, uts, cgroup, time)\n"), out);
	fputs(_(" -T, --tree[=<rel>]     use tree format (parent, owner, or process)\n"), out);

	fputs(USAGE_SEPARATOR, out);
	fputs(_(" -H, --list-columns     list the available columns\n"), out);
	fprintf(out, USAGE_HELP_OPTIONS(24));
	fprintf(out, USAGE_MAN_TAIL("lsns(8)"));

	exit(EXIT_SUCCESS);
}

<<<<<<< HEAD
static void __attribute__((__noreturn__)) list_columns(bool raw, bool json)
=======
static void __attribute__((__noreturn__)) list_colunms(struct lsns *ls)
>>>>>>> fd6d6676
{
   struct libscols_table *col_tb = xcolumn_list_table_new("lsns-columns", stdout, ls->raw, ls->json);

   for (size_t i = 0; i < ARRAY_SIZE(infos); i++)
           xcolumn_list_table_append_line(col_tb, infos[i].name,
					  infos[i].json_type, NULL,
					  _(infos[i].help));
   scols_print_table(col_tb);
   scols_unref_table(col_tb);

   exit(EXIT_SUCCESS);
}

static dev_t read_nsfs_dev(void)
{
	struct stat st;

	if (stat("/proc/self/ns/user", &st) < 0)
		err(EXIT_FAILURE, _("failed to do stat /proc/self/ns/user"));

	return st.st_dev;
}

int main(int argc, char *argv[])
{
	struct lsns ls;
	int c, force_list = 0, collist = 0;
	int r = 0;
	char *outarg = NULL;
	enum {
		OPT_OUTPUT_ALL = CHAR_MAX + 1
	};
	static const struct option long_opts[] = {
		{ "json",       no_argument,       NULL, 'J' },
		{ "task",       required_argument, NULL, 'p' },
		{ "help",	no_argument,       NULL, 'h' },
		{ "output",     required_argument, NULL, 'o' },
		{ "output-all", no_argument,       NULL, OPT_OUTPUT_ALL },
		{ "persistent", no_argument,       NULL, 'P' },
		{ "filter",     required_argument, NULL, 'Q' },
		{ "notruncate", no_argument,       NULL, 'u' },
		{ "version",    no_argument,       NULL, 'V' },
		{ "noheadings", no_argument,       NULL, 'n' },
		{ "nowrap",     no_argument,       NULL, 'W' },
		{ "list",       no_argument,       NULL, 'l' },
		{ "raw",        no_argument,       NULL, 'r' },
		{ "type",       required_argument, NULL, 't' },
		{ "tree",       optional_argument, NULL, 'T' },
		{ "list-columns", no_argument,     NULL, 'H' },
		{ NULL, 0, NULL, 0 }
	};

	static const ul_excl_t excl[] = {	/* rows and cols in ASCII order */
		{ 'J','r' },
		{ 'P','p' },
		{ 'l','T' },
		{ 0 }
	};
	int excl_st[ARRAY_SIZE(excl)] = UL_EXCL_STATUS_INIT;
	int is_net = 0;

	setlocale(LC_ALL, "");
	bindtextdomain(PACKAGE, LOCALEDIR);
	textdomain(PACKAGE);
	close_stdout_atexit();

	lsns_init_debug();
	memset(&ls, 0, sizeof(ls));

	INIT_LIST_HEAD(&ls.processes);
	INIT_LIST_HEAD(&ls.namespaces);
	INIT_LIST_HEAD(&netnsids_cache);

	while ((c = getopt_long(argc, argv,
				"JlPp:o:nruhVt:T::WQ:H", long_opts, NULL)) != -1) {

		err_exclusive_options(c, long_opts, excl, excl_st);

		switch(c) {
		case 'J':
			ls.json = 1;
			break;
		case 'l':
			force_list = 1;
			break;
		case 'o':
			outarg = optarg;
			break;
		case OPT_OUTPUT_ALL:
			for (ncolumns = 0; ncolumns < ARRAY_SIZE(infos); ncolumns++)
				columns[ncolumns] = ncolumns;
			break;
		case 'P':
			ls.persist = 1;
			break;
		case 'p':
			ls.fltr_pid = strtopid_or_err(optarg, _("invalid PID argument"));
			break;
		case 'n':
			ls.no_headings = 1;
			break;
		case 'r':
			ls.no_wrap = ls.raw = 1;
			break;
		case 'u':
			ls.no_trunc = 1;
			break;
		case 't':
		{
			enum lsns_type type = ns_name2type(optarg);
			if (type < 0)
				errx(EXIT_FAILURE, _("unknown namespace type: %s"), optarg);
			ls.fltr_types[type] = 1;
			ls.fltr_ntypes++;
			if (type == LSNS_TYPE_NET)
				is_net = 1;
			break;
		}
		case 'W':
			ls.no_wrap = 1;
			break;
		case 'T':
			ls.tree = LSNS_TREE_OWNER;
			if (optarg) {
				if (*optarg == '=')
					optarg++;
				if (strcmp (optarg, "parent") == 0)
					ls.tree = LSNS_TREE_PARENT;
				else if (strcmp (optarg, "process") == 0)
					ls.tree = LSNS_TREE_PROCESS;
				else if (strcmp (optarg, "owner") != 0)
					errx(EXIT_FAILURE, _("unknown tree type: %s"), optarg);
			}
			break;
		case 'Q':
			ls.filter = new_filter(optarg);
			break;
		case 'H':
<<<<<<< HEAD
			list_columns(ls.raw, ls.json);

=======
			collist = 1;
			break;
>>>>>>> fd6d6676
		case 'h':
			usage();
		case 'V':
			print_version(EXIT_SUCCESS);
		default:
			errtryhelp(EXIT_FAILURE);
		}
	}

	if (collist)
		list_colunms(&ls);

	if (!ls.fltr_ntypes) {
		size_t i;

		for (i = 0; i < ARRAY_SIZE(ns_names); i++)
			ls.fltr_types[i] = 1;
	}

	if (optind < argc) {
		if (ls.fltr_pid)
			errx(EXIT_FAILURE, _("--task is mutually exclusive with <namespace>"));
		ls.fltr_ns = strtou64_or_err(argv[optind], _("invalid namespace argument"));
		if (!ls.tree && !force_list)
			ls.tree = LSNS_TREE_PROCESS;

		if (!ncolumns) {
			columns[ncolumns++] = COL_PID;
			columns[ncolumns++] = COL_PPID;
			columns[ncolumns++] = COL_USER;
			columns[ncolumns++] = COL_COMMAND;
		}
	}

	if (!ncolumns) {
		columns[ncolumns++] = COL_NS;
		columns[ncolumns++] = COL_TYPE;
		columns[ncolumns++] = COL_NPROCS;
		columns[ncolumns++] = COL_PID;
		columns[ncolumns++] = COL_USER;
		if (is_net) {
			columns[ncolumns++] = COL_NETNSID;
			columns[ncolumns++] = COL_NSFS;
		}
		columns[ncolumns++] = COL_COMMAND;

		if (!ls.tree && !force_list)
			ls.tree = LSNS_TREE_PROCESS;
	}

#ifndef USE_NS_GET_API
	if (ls.tree && ls.tree != LSNS_TREE_PROCESS)
		errx(EXIT_FAILURE, _("--tree={parent|owner} is unsupported for your system"));
#endif
	if (outarg && string_add_to_idarray(outarg, columns, ARRAY_SIZE(columns),
				  &ncolumns, column_name_to_id) < 0)
		return EXIT_FAILURE;

	scols_init_debug(0);

	uid_cache = new_idcache();
	if (!uid_cache)
		err(EXIT_FAILURE, _("failed to allocate UID cache"));

#ifdef HAVE_LINUX_NET_NAMESPACE_H
	if (has_column(COL_NETNSID)
	    || (ls.filter && scols_filter_has_holder(ls.filter,
						     column_id_to_name(COL_NETNSID))))
		netlink_fd = socket(AF_NETLINK, SOCK_RAW, NETLINK_ROUTE);
#endif
	ls.tab = mnt_new_table_from_file(_PATH_PROC_MOUNTINFO);
	if (!ls.tab)
		err(MNT_EX_FAIL, _("failed to parse %s"), _PATH_PROC_MOUNTINFO);

	ls.nsfs_dev = read_nsfs_dev();

	r = read_processes(&ls);
	if (!r)
		r = read_namespaces(&ls);
	if (!r) {
		if (ls.fltr_ns) {
			struct lsns_namespace *ns = get_namespace(&ls, ls.fltr_ns);

			if (!ns)
				errx(EXIT_FAILURE, _("not found namespace: %ju"), (uintmax_t) ls.fltr_ns);
			r = show_namespace_processes(&ls, ns);
		} else
			r = show_namespaces(&ls);
	}

	scols_unref_filter(ls.filter);
	mnt_free_table(ls.tab);
	if (netlink_fd >= 0)
		close(netlink_fd);
	free_idcache(uid_cache);

	free_all(&ls);

	switch (r) {
		case 0: return EXIT_SUCCESS;
		case -ENOTTY: return EXIT_UNSUPPORTED_IOCTL;
		default: return EXIT_FAILURE;
	}
}<|MERGE_RESOLUTION|>--- conflicted
+++ resolved
@@ -1591,11 +1591,7 @@
 	exit(EXIT_SUCCESS);
 }
 
-<<<<<<< HEAD
-static void __attribute__((__noreturn__)) list_columns(bool raw, bool json)
-=======
 static void __attribute__((__noreturn__)) list_colunms(struct lsns *ls)
->>>>>>> fd6d6676
 {
    struct libscols_table *col_tb = xcolumn_list_table_new("lsns-columns", stdout, ls->raw, ls->json);
 
@@ -1734,13 +1730,8 @@
 			ls.filter = new_filter(optarg);
 			break;
 		case 'H':
-<<<<<<< HEAD
-			list_columns(ls.raw, ls.json);
-
-=======
 			collist = 1;
 			break;
->>>>>>> fd6d6676
 		case 'h':
 			usage();
 		case 'V':
